--- conflicted
+++ resolved
@@ -2,8 +2,4 @@
 appVersion: "1.0"
 description: A Helm chart for tarantool
 name: cartridge
-<<<<<<< HEAD
-version: 0.0.11
-=======
-version: 0.0.10
->>>>>>> 3ad08a20
+version: 0.0.10